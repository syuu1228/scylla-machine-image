--- conflicted
+++ resolved
@@ -103,19 +103,8 @@
     run('apt-get autoremove --purge -y', shell=True, check=True)
 
     if args.target_cloud == 'aws':
-<<<<<<< HEAD
-        # use easy_install instead of pip, because easy_install requires
-        # fewer dependencies, no need to install gcc, it makes our AMI smaller.
-
-        # XXX: we want install dependencies from distro repo, but
-        # python-daemon-2.2 on Ubuntu 20.04 is too new for aws-cfn-bootstrap,
-        # so install python-daemon-2.1 from pypi
-        run('apt-get install -y python3-pystache python3-lockfile python3-setuptools', shell=True, check=True)
-        run('python3 -m easy_install https://s3.amazonaws.com/cloudformation-examples/aws-cfn-bootstrap-py3-latest.tar.gz', shell=True, check=True)
-=======
         run('apt-get install -y pip', shell=True, check=True)
         run('pip install https://s3.amazonaws.com/cloudformation-examples/aws-cfn-bootstrap-py3-2.0-18.tar.gz', shell=True, check=True)
->>>>>>> 1f8498f9
 
         # install .deb version of ssm-agent since we dropped snapd version
         run(f'curl -L -o /tmp/amazon-ssm-agent.deb https://s3.amazonaws.com/ec2-downloads-windows/SSMAgent/latest/debian_{deb_arch()}/amazon-ssm-agent.deb', shell=True, check=True)
